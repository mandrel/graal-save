/*
 * Copyright (c) 2011, 2016, Oracle and/or its affiliates. All rights reserved.
 * DO NOT ALTER OR REMOVE COPYRIGHT NOTICES OR THIS FILE HEADER.
 *
 * This code is free software; you can redistribute it and/or modify it
 * under the terms of the GNU General Public License version 2 only, as
 * published by the Free Software Foundation.
 *
 * This code is distributed in the hope that it will be useful, but WITHOUT
 * ANY WARRANTY; without even the implied warranty of MERCHANTABILITY or
 * FITNESS FOR A PARTICULAR PURPOSE.  See the GNU General Public License
 * version 2 for more details (a copy is included in the LICENSE file that
 * accompanied this code).
 *
 * You should have received a copy of the GNU General Public License version
 * 2 along with this work; if not, write to the Free Software Foundation,
 * Inc., 51 Franklin St, Fifth Floor, Boston, MA 02110-1301 USA.
 *
 * Please contact Oracle, 500 Oracle Parkway, Redwood Shores, CA 94065 USA
 * or visit www.oracle.com if you need additional information or have any
 * questions.
 */
package org.graalvm.compiler.core.test;

import static org.graalvm.compiler.core.GraalCompilerOptions.PrintCompilation;
import static org.graalvm.compiler.nodes.ConstantNode.getConstantNodes;
import static org.graalvm.compiler.nodes.graphbuilderconf.InlineInvokePlugin.InlineInfo.DO_NOT_INLINE_NO_EXCEPTION;
import static org.graalvm.compiler.nodes.graphbuilderconf.InlineInvokePlugin.InlineInfo.DO_NOT_INLINE_WITH_EXCEPTION;
import static org.graalvm.compiler.options.OptionValues.GLOBAL;

import java.lang.annotation.ElementType;
import java.lang.annotation.Retention;
import java.lang.annotation.RetentionPolicy;
import java.lang.annotation.Target;
import java.lang.reflect.InvocationTargetException;
import java.lang.reflect.Method;
import java.util.ArrayList;
import java.util.Arrays;
import java.util.Collections;
import java.util.EnumMap;
import java.util.HashMap;
import java.util.List;
import java.util.ListIterator;
import java.util.Map;
import java.util.Set;
import java.util.function.Supplier;

import org.graalvm.compiler.api.directives.GraalDirectives;
import org.graalvm.compiler.api.replacements.SnippetReflectionProvider;
import org.graalvm.compiler.api.test.Graal;
import org.graalvm.compiler.code.CompilationResult;
import org.graalvm.compiler.core.GraalCompiler;
import org.graalvm.compiler.core.GraalCompiler.Request;
import org.graalvm.compiler.core.common.CompilationIdentifier;
import org.graalvm.compiler.core.common.type.StampFactory;
import org.graalvm.compiler.core.common.util.ModuleAPI;
import org.graalvm.compiler.core.target.Backend;
import org.graalvm.compiler.debug.Debug;
import org.graalvm.compiler.debug.Debug.Scope;
import org.graalvm.compiler.debug.DebugDumpScope;
import org.graalvm.compiler.debug.DebugEnvironment;
import org.graalvm.compiler.debug.GraalError;
import org.graalvm.compiler.debug.TTY;
import org.graalvm.compiler.graph.Node;
import org.graalvm.compiler.graph.NodeClass;
import org.graalvm.compiler.graph.NodeMap;
import org.graalvm.compiler.java.BytecodeParser;
import org.graalvm.compiler.java.ComputeLoopFrequenciesClosure;
import org.graalvm.compiler.java.GraphBuilderPhase;
import org.graalvm.compiler.lir.asm.CompilationResultBuilderFactory;
import org.graalvm.compiler.lir.phases.LIRSuites;
import org.graalvm.compiler.nodeinfo.NodeInfo;
import org.graalvm.compiler.nodeinfo.NodeSize;
import org.graalvm.compiler.nodeinfo.Verbosity;
import org.graalvm.compiler.nodes.BreakpointNode;
import org.graalvm.compiler.nodes.ConstantNode;
import org.graalvm.compiler.nodes.FixedWithNextNode;
import org.graalvm.compiler.nodes.FrameState;
import org.graalvm.compiler.nodes.FullInfopointNode;
import org.graalvm.compiler.nodes.InvokeNode;
import org.graalvm.compiler.nodes.InvokeWithExceptionNode;
import org.graalvm.compiler.nodes.ProxyNode;
import org.graalvm.compiler.nodes.ReturnNode;
import org.graalvm.compiler.nodes.StructuredGraph;
import org.graalvm.compiler.nodes.StructuredGraph.AllowAssumptions;
import org.graalvm.compiler.nodes.StructuredGraph.ScheduleResult;
import org.graalvm.compiler.nodes.ValueNode;
import org.graalvm.compiler.nodes.cfg.Block;
import org.graalvm.compiler.nodes.graphbuilderconf.GraphBuilderConfiguration;
import org.graalvm.compiler.nodes.graphbuilderconf.GraphBuilderConfiguration.Plugins;
import org.graalvm.compiler.nodes.graphbuilderconf.GraphBuilderContext;
import org.graalvm.compiler.nodes.graphbuilderconf.InlineInvokePlugin;
import org.graalvm.compiler.nodes.graphbuilderconf.InvocationPlugin;
import org.graalvm.compiler.nodes.graphbuilderconf.InvocationPlugins;
import org.graalvm.compiler.nodes.spi.LoweringProvider;
import org.graalvm.compiler.nodes.spi.Replacements;
import org.graalvm.compiler.nodes.virtual.VirtualObjectNode;
import org.graalvm.compiler.options.OptionValues;
import org.graalvm.compiler.phases.BasePhase;
import org.graalvm.compiler.phases.OptimisticOptimizations;
import org.graalvm.compiler.phases.Phase;
import org.graalvm.compiler.phases.PhaseSuite;
import org.graalvm.compiler.phases.common.CanonicalizerPhase;
import org.graalvm.compiler.phases.common.ConvertDeoptimizeToGuardPhase;
import org.graalvm.compiler.phases.schedule.SchedulePhase;
import org.graalvm.compiler.phases.schedule.SchedulePhase.SchedulingStrategy;
import org.graalvm.compiler.phases.tiers.HighTierContext;
import org.graalvm.compiler.phases.tiers.Suites;
import org.graalvm.compiler.phases.tiers.TargetProvider;
import org.graalvm.compiler.phases.util.Providers;
import org.graalvm.compiler.runtime.RuntimeProvider;
import org.graalvm.compiler.test.AddExports;
import org.graalvm.compiler.test.GraalTest;
import org.junit.After;
import org.junit.Assert;
import org.junit.Before;
import org.junit.Test;
import org.junit.internal.AssumptionViolatedException;

import jdk.vm.ci.code.Architecture;
import jdk.vm.ci.code.BailoutException;
import jdk.vm.ci.code.CodeCacheProvider;
import jdk.vm.ci.code.InstalledCode;
import jdk.vm.ci.code.TargetDescription;
import jdk.vm.ci.meta.ConstantReflectionProvider;
import jdk.vm.ci.meta.DeoptimizationReason;
import jdk.vm.ci.meta.JavaKind;
import jdk.vm.ci.meta.JavaType;
import jdk.vm.ci.meta.MetaAccessProvider;
import jdk.vm.ci.meta.ProfilingInfo;
import jdk.vm.ci.meta.ResolvedJavaMethod;
import jdk.vm.ci.meta.ResolvedJavaType;
import jdk.vm.ci.meta.SpeculationLog;
<<<<<<< HEAD
import jdk.vm.ci.meta.Assumptions.Assumption;
=======
import jdk.vm.ci.services.Services;
>>>>>>> d9930124

/**
 * Base class for Graal compiler unit tests.
 * <p>
 * White box tests for Graal compiler transformations use this pattern:
 * <ol>
 * <li>Create a graph by {@linkplain #parseEager parsing} a method.</li>
 * <li>Manually modify the graph (e.g. replace a parameter node with a constant).</li>
 * <li>Apply a transformation to the graph.</li>
 * <li>Assert that the transformed graph is equal to an expected graph.</li>
 * </ol>
 * <p>
 * See {@link InvokeHintsTest} as an example of a white box test.
 * <p>
 * Black box tests use the {@link #test(String, Object...)} or
 * {@link #testN(int, String, Object...)} to execute some method in the interpreter and compare its
 * result against that produced by a Graal compiled version of the method.
 * <p>
 * These tests will be run by the {@code mx unittest} command.
 */
@AddExports({"jdk.vm.ci/jdk.vm.ci.meta",
                "jdk.vm.ci/jdk.vm.ci.code",
                "java.base/jdk.internal.org.objectweb.asm",
                "java.base/jdk.internal.org.objectweb.asm.tree"})
public abstract class GraalCompilerTest extends GraalTest {

    private static final int BAILOUT_RETRY_LIMIT = 1;
    private final Providers providers;
    private final Backend backend;

    /**
     * Representative class for the {@code java.base} module.
     */
    public static final Class<?> JAVA_BASE = Class.class;

    /**
     * Representative class for the {@code jdk.vm.ci} module.
     */
    public static final Class<?> JDK_VM_CI = Services.class;

    /**
     * Exports the package named {@code packageName} declared in {@code moduleMember}'s module to
     * this object's module. This must be called before accessing packages that are no longer public
     * as of JDK 9.
     */
    protected final void exportPackage(Class<?> moduleMember, String packageName) {
        if (!Java8OrEarlier) {
            ModuleAPI.exportPackageTo(moduleMember, packageName, getClass());
        }
    }

    /**
     * Denotes a test method that must be inlined by the {@link BytecodeParser}.
     */
    @Target({ElementType.METHOD, ElementType.CONSTRUCTOR})
    @Retention(RetentionPolicy.RUNTIME)
    public @interface BytecodeParserForceInline {
    }

    /**
     * Denotes a test method that must never be inlined by the {@link BytecodeParser}.
     */
    @Retention(RetentionPolicy.RUNTIME)
    @Target({ElementType.METHOD, ElementType.CONSTRUCTOR})
    public @interface BytecodeParserNeverInline {
        /**
         * Specifies if the call should be implemented with {@link InvokeWithExceptionNode} instead
         * of {@link InvokeNode}.
         */
        boolean invokeWithException() default false;
    }

    /**
     * Can be overridden by unit tests to verify properties of the graph.
     *
     * @param graph the graph at the end of HighTier
     */
    protected boolean checkHighTierGraph(StructuredGraph graph) {
        return true;
    }

    /**
     * Can be overridden by unit tests to verify properties of the graph.
     *
     * @param graph the graph at the end of MidTier
     */
    protected boolean checkMidTierGraph(StructuredGraph graph) {
        return true;
    }

    /**
     * Can be overridden by unit tests to verify properties of the graph.
     *
     * @param graph the graph at the end of LowTier
     */
    protected boolean checkLowTierGraph(StructuredGraph graph) {
        return true;
    }

    protected static void breakpoint() {
    }

    @SuppressWarnings("unused")
    protected static void breakpoint(int arg0) {
    }

    protected static void shouldBeOptimizedAway() {
    }

    protected Suites createSuites(OptionValues opts) {
        Suites ret = backend.getSuites().getDefaultSuites(opts).copy();
        ListIterator<BasePhase<? super HighTierContext>> iter = ret.getHighTier().findPhase(ConvertDeoptimizeToGuardPhase.class, true);
        if (iter == null) {
            /*
             * in the economy configuration, we don't have the ConvertDeoptimizeToGuard phase, so we
             * just select the first CanonicalizerPhase in HighTier
             */
            iter = ret.getHighTier().findPhase(CanonicalizerPhase.class);
        }
        iter.add(new Phase() {

            @Override
            protected void run(StructuredGraph graph) {
                ComputeLoopFrequenciesClosure.compute(graph);
            }

            @Override
            public float codeSizeIncrease() {
                return NodeSize.IGNORE_SIZE_CONTRACT_FACTOR;
            }

            @Override
            protected CharSequence getName() {
                return "ComputeLoopFrequenciesPhase";
            }
        });
        ret.getHighTier().appendPhase(new Phase() {

            @Override
            protected void run(StructuredGraph graph) {
                assert checkHighTierGraph(graph) : "failed HighTier graph check";
            }

            @Override
            public float codeSizeIncrease() {
                return NodeSize.IGNORE_SIZE_CONTRACT_FACTOR;
            }

            @Override
            protected CharSequence getName() {
                return "CheckGraphPhase";
            }
        });
        ret.getMidTier().appendPhase(new Phase() {

            @Override
            protected void run(StructuredGraph graph) {
                assert checkMidTierGraph(graph) : "failed MidTier graph check";
            }

            @Override
            public float codeSizeIncrease() {
                return NodeSize.IGNORE_SIZE_CONTRACT_FACTOR;
            }

            @Override
            protected CharSequence getName() {
                return "CheckGraphPhase";
            }
        });
        ret.getLowTier().appendPhase(new Phase() {

            @Override
            protected void run(StructuredGraph graph) {
                assert checkLowTierGraph(graph) : "failed LowTier graph check";
            }

            @Override
            public float codeSizeIncrease() {
                return NodeSize.IGNORE_SIZE_CONTRACT_FACTOR;
            }

            @Override
            protected CharSequence getName() {
                return "CheckGraphPhase";
            }
        });
        return ret;
    }

    protected LIRSuites createLIRSuites(OptionValues opts) {
        LIRSuites ret = backend.getSuites().getDefaultLIRSuites(opts).copy();
        return ret;
    }

    public GraalCompilerTest() {
        this.backend = Graal.getRequiredCapability(RuntimeProvider.class).getHostBackend();
        this.providers = getBackend().getProviders();
    }

    /**
     * Set up a test for a non-default backend. The test should check (via {@link #getBackend()} )
     * whether the desired backend is available.
     *
     * @param arch the name of the desired backend architecture
     */
    public GraalCompilerTest(Class<? extends Architecture> arch) {
        RuntimeProvider runtime = Graal.getRequiredCapability(RuntimeProvider.class);
        Backend b = runtime.getBackend(arch);
        if (b != null) {
            this.backend = b;
        } else {
            // Fall back to the default/host backend
            this.backend = runtime.getHostBackend();
        }
        this.providers = backend.getProviders();
    }

    /**
     * Set up a test for a non-default backend.
     *
     * @param backend the desired backend
     */
    public GraalCompilerTest(Backend backend) {
        this.backend = backend;
        this.providers = backend.getProviders();
    }

    private Scope debugScope;

    @Before
    public void beforeTest() {
        assert debugScope == null;
        debugScope = Debug.scope(getClass());
    }

    @After
    public void afterTest() {
        if (debugScope != null) {
            debugScope.close();
        }
        debugScope = null;
    }

    protected void assertEquals(StructuredGraph expected, StructuredGraph graph) {
        assertEquals(expected, graph, false, true);
    }

    protected int countUnusedConstants(StructuredGraph graph) {
        int total = 0;
        for (ConstantNode node : getConstantNodes(graph)) {
            if (node.hasNoUsages()) {
                total++;
            }
        }
        return total;
    }

    protected int getNodeCountExcludingUnusedConstants(StructuredGraph graph) {
        return graph.getNodeCount() - countUnusedConstants(graph);
    }

    protected void assertEquals(StructuredGraph expected, StructuredGraph graph, boolean excludeVirtual, boolean checkConstants) {
        String expectedString = getCanonicalGraphString(expected, excludeVirtual, checkConstants);
        String actualString = getCanonicalGraphString(graph, excludeVirtual, checkConstants);
        String mismatchString = compareGraphStrings(expected, expectedString, graph, actualString);

        if (!excludeVirtual && getNodeCountExcludingUnusedConstants(expected) != getNodeCountExcludingUnusedConstants(graph)) {
            Debug.dump(Debug.BASIC_LOG_LEVEL, expected, "Node count not matching - expected");
            Debug.dump(Debug.BASIC_LOG_LEVEL, graph, "Node count not matching - actual");
            Assert.fail("Graphs do not have the same number of nodes: " + expected.getNodeCount() + " vs. " + graph.getNodeCount() + "\n" + mismatchString);
        }
        if (!expectedString.equals(actualString)) {
            Debug.dump(Debug.BASIC_LOG_LEVEL, expected, "mismatching graphs - expected");
            Debug.dump(Debug.BASIC_LOG_LEVEL, graph, "mismatching graphs - actual");
            Assert.fail(mismatchString);
        }
    }

    private static String compareGraphStrings(StructuredGraph expectedGraph, String expectedString, StructuredGraph actualGraph, String actualString) {
        if (!expectedString.equals(actualString)) {
            String[] expectedLines = expectedString.split("\n");
            String[] actualLines = actualString.split("\n");
            int diffIndex = -1;
            int limit = Math.min(actualLines.length, expectedLines.length);
            String marker = " <<<";
            for (int i = 0; i < limit; i++) {
                if (!expectedLines[i].equals(actualLines[i])) {
                    diffIndex = i;
                    break;
                }
            }
            if (diffIndex == -1) {
                // Prefix is the same so add some space after the prefix
                diffIndex = limit;
                if (actualLines.length == limit) {
                    actualLines = Arrays.copyOf(actualLines, limit + 1);
                    actualLines[diffIndex] = "";
                } else {
                    assert expectedLines.length == limit;
                    expectedLines = Arrays.copyOf(expectedLines, limit + 1);
                    expectedLines[diffIndex] = "";
                }
            }
            // Place a marker next to the first line that differs
            expectedLines[diffIndex] = expectedLines[diffIndex] + marker;
            actualLines[diffIndex] = actualLines[diffIndex] + marker;
            String ediff = String.join("\n", expectedLines);
            String adiff = String.join("\n", actualLines);
            return "mismatch in graphs:\n========= expected (" + expectedGraph + ") =========\n" + ediff + "\n\n========= actual (" + actualGraph + ") =========\n" + adiff;
        } else {
            return "mismatch in graphs";
        }
    }

    protected void assertOptimizedAway(StructuredGraph g) {
        Assert.assertEquals(0, g.getNodes().filter(NotOptimizedNode.class).count());
    }

    protected void assertConstantReturn(StructuredGraph graph, int value) {
        String graphString = getCanonicalGraphString(graph, false, true);
        Assert.assertEquals("unexpected number of ReturnNodes: " + graphString, graph.getNodes(ReturnNode.TYPE).count(), 1);
        ValueNode result = graph.getNodes(ReturnNode.TYPE).first().result();
        Assert.assertTrue("unexpected ReturnNode result node: " + graphString, result.isConstant());
        Assert.assertEquals("unexpected ReturnNode result kind: " + graphString, result.asJavaConstant().getJavaKind(), JavaKind.Int);
        Assert.assertEquals("unexpected ReturnNode result: " + graphString, result.asJavaConstant().asInt(), value);
    }

    protected static String getCanonicalGraphString(StructuredGraph graph, boolean excludeVirtual, boolean checkConstants) {
        SchedulePhase schedule = new SchedulePhase(SchedulingStrategy.EARLIEST);
        schedule.apply(graph);
        ScheduleResult scheduleResult = graph.getLastSchedule();

        NodeMap<Integer> canonicalId = graph.createNodeMap();
        int nextId = 0;

        List<String> constantsLines = new ArrayList<>();

        StringBuilder result = new StringBuilder();
        for (Block block : scheduleResult.getCFG().getBlocks()) {
            result.append("Block " + block + " ");
            if (block == scheduleResult.getCFG().getStartBlock()) {
                result.append("* ");
            }
            result.append("-> ");
            for (Block succ : block.getSuccessors()) {
                result.append(succ + " ");
            }
            result.append("\n");
            for (Node node : scheduleResult.getBlockToNodesMap().get(block)) {
                if (node instanceof ValueNode && node.isAlive()) {
                    if (!excludeVirtual || !(node instanceof VirtualObjectNode || node instanceof ProxyNode || node instanceof FullInfopointNode)) {
                        if (node instanceof ConstantNode) {
                            String name = checkConstants ? node.toString(Verbosity.Name) : node.getClass().getSimpleName();
                            String str = name + (excludeVirtual ? "\n" : "    (" + filteredUsageCount(node) + ")\n");
                            constantsLines.add(str);
                        } else {
                            int id;
                            if (canonicalId.get(node) != null) {
                                id = canonicalId.get(node);
                            } else {
                                id = nextId++;
                                canonicalId.set(node, id);
                            }
                            String name = node.getClass().getSimpleName();
                            String str = "  " + id + "|" + name + (excludeVirtual ? "\n" : "    (" + filteredUsageCount(node) + ")\n");
                            result.append(str);
                        }
                    }
                }
            }
        }

        StringBuilder constantsLinesResult = new StringBuilder();
        constantsLinesResult.append(constantsLines.size() + " constants:\n");
        Collections.sort(constantsLines);
        for (String s : constantsLines) {
            constantsLinesResult.append(s);
            constantsLinesResult.append("\n");
        }

        return constantsLines.toString() + result.toString();
    }

    /**
     * @return usage count excluding {@link FrameState} usages
     */
    private static int filteredUsageCount(Node node) {
        return node.usages().filter(n -> !(n instanceof FrameState)).count();
    }

    /**
     * @param graph
     * @return a scheduled textual dump of {@code graph} .
     */
    protected static String getScheduledGraphString(StructuredGraph graph) {
        SchedulePhase schedule = new SchedulePhase(SchedulingStrategy.EARLIEST);
        schedule.apply(graph);
        ScheduleResult scheduleResult = graph.getLastSchedule();

        StringBuilder result = new StringBuilder();
        Block[] blocks = scheduleResult.getCFG().getBlocks();
        for (Block block : blocks) {
            result.append("Block " + block + " ");
            if (block == scheduleResult.getCFG().getStartBlock()) {
                result.append("* ");
            }
            result.append("-> ");
            for (Block succ : block.getSuccessors()) {
                result.append(succ + " ");
            }
            result.append("\n");
            for (Node node : scheduleResult.getBlockToNodesMap().get(block)) {
                result.append(String.format("%1S\n", node));
            }
        }
        return result.toString();
    }

    protected Backend getBackend() {
        return backend;
    }

    protected final Providers getProviders() {
        return providers;
    }

    protected HighTierContext getDefaultHighTierContext() {
        return new HighTierContext(getProviders(), getDefaultGraphBuilderSuite(), OptimisticOptimizations.ALL);
    }

    protected SnippetReflectionProvider getSnippetReflection() {
        return Graal.getRequiredCapability(SnippetReflectionProvider.class);
    }

    protected TargetDescription getTarget() {
        return getTargetProvider().getTarget();
    }

    protected TargetProvider getTargetProvider() {
        return getBackend();
    }

    protected CodeCacheProvider getCodeCache() {
        return getProviders().getCodeCache();
    }

    protected ConstantReflectionProvider getConstantReflection() {
        return getProviders().getConstantReflection();
    }

    protected MetaAccessProvider getMetaAccess() {
        return getProviders().getMetaAccess();
    }

    protected LoweringProvider getLowerer() {
        return getProviders().getLowerer();
    }

    protected CompilationIdentifier getCompilationId(ResolvedJavaMethod method) {
        return getBackend().getCompilationIdentifier(method);
    }

    protected CompilationIdentifier getOrCreateCompilationId(final ResolvedJavaMethod installedCodeOwner, StructuredGraph graph) {
        if (graph != null) {
            return graph.compilationId();
        }
        return getCompilationId(installedCodeOwner);
    }

    protected void testN(int n, final String name, final Object... args) {
        final List<Throwable> errors = new ArrayList<>(n);
        Thread[] threads = new Thread[n];
        for (int i = 0; i < n; i++) {
            Thread t = new Thread(i + ":" + name) {

                @Override
                public void run() {
                    try {
                        test(name, args);
                    } catch (Throwable e) {
                        errors.add(e);
                    }
                }
            };
            threads[i] = t;
            t.start();
        }
        for (int i = 0; i < n; i++) {
            try {
                threads[i].join();
            } catch (InterruptedException e) {
                errors.add(e);
            }
        }
        if (!errors.isEmpty()) {
            throw new MultiCauseAssertionError(errors.size() + " failures", errors.toArray(new Throwable[errors.size()]));
        }
    }

    protected Object referenceInvoke(ResolvedJavaMethod method, Object receiver, Object... args) throws IllegalAccessException, IllegalArgumentException, InvocationTargetException {
        return invoke(method, receiver, args);
    }

    protected static class Result {

        public final Object returnValue;
        public final Throwable exception;

        public Result(Object returnValue, Throwable exception) {
            this.returnValue = returnValue;
            this.exception = exception;
        }

        @Override
        public String toString() {
            return exception == null ? returnValue == null ? "null" : returnValue.toString() : "!" + exception;
        }
    }

    /**
     * Called before a test is executed.
     */
    protected void before(@SuppressWarnings("unused") ResolvedJavaMethod method) {
    }

    /**
     * Called after a test is executed.
     */
    protected void after() {
    }

    protected Result executeExpected(ResolvedJavaMethod method, Object receiver, Object... args) {
        before(method);
        try {
            // This gives us both the expected return value as well as ensuring that the method to
            // be compiled is fully resolved
            return new Result(referenceInvoke(method, receiver, args), null);
        } catch (InvocationTargetException e) {
            return new Result(null, e.getTargetException());
        } catch (Exception e) {
            throw new RuntimeException(e);
        } finally {
            after();
        }
    }

    protected Result executeActual(ResolvedJavaMethod method, Object receiver, Object... args) {
        return executeActual(GLOBAL, method, receiver, args);
    }

    protected Result executeActual(OptionValues options, ResolvedJavaMethod method, Object receiver, Object... args) {
        before(method);
        Object[] executeArgs = argsWithReceiver(receiver, args);

        checkArgs(method, executeArgs);

        InstalledCode compiledMethod = getCode(method, options);
        try {
            return new Result(compiledMethod.executeVarargs(executeArgs), null);
        } catch (Throwable e) {
            return new Result(null, e);
        } finally {
            after();
        }
    }

    protected void checkArgs(ResolvedJavaMethod method, Object[] args) {
        JavaType[] sig = method.toParameterTypes();
        Assert.assertEquals(sig.length, args.length);
        for (int i = 0; i < args.length; i++) {
            JavaType javaType = sig[i];
            JavaKind kind = javaType.getJavaKind();
            Object arg = args[i];
            if (kind == JavaKind.Object) {
                if (arg != null && javaType instanceof ResolvedJavaType) {
                    ResolvedJavaType resolvedJavaType = (ResolvedJavaType) javaType;
                    Assert.assertTrue(resolvedJavaType + " from " + getMetaAccess().lookupJavaType(arg.getClass()), resolvedJavaType.isAssignableFrom(getMetaAccess().lookupJavaType(arg.getClass())));
                }
            } else {
                Assert.assertNotNull(arg);
                Assert.assertEquals(kind.toBoxedJavaClass(), arg.getClass());
            }
        }
    }

    /**
     * Prepends a non-null receiver argument to a given list or args.
     *
     * @param receiver the receiver argument to prepend if it is non-null
     */
    protected Object[] argsWithReceiver(Object receiver, Object... args) {
        Object[] executeArgs;
        if (receiver == null) {
            executeArgs = args;
        } else {
            executeArgs = new Object[args.length + 1];
            executeArgs[0] = receiver;
            for (int i = 0; i < args.length; i++) {
                executeArgs[i + 1] = args[i];
            }
        }
        return applyArgSuppliers(executeArgs);
    }

<<<<<<< HEAD
    protected final void test(String name, Object... args) {
        test(GLOBAL, name, args);
    }

    protected final void test(OptionValues options, String name, Object... args) {
        try {
            ResolvedJavaMethod method = getResolvedJavaMethod(name);
            Object receiver = method.isStatic() ? null : this;
            test(options, method, receiver, args);
=======
    protected Result test(String name, Object... args) {
        try {
            ResolvedJavaMethod method = getResolvedJavaMethod(name);
            Object receiver = method.isStatic() ? null : this;
            return test(method, receiver, args);
>>>>>>> d9930124
        } catch (AssumptionViolatedException e) {
            // Suppress so that subsequent calls to this method within the
            // same Junit @Test annotated method can proceed.
            return null;
        }
    }

    /**
     * Type denoting a lambda that supplies a fresh value each time it is called. This is useful
     * when supplying an argument to {@link GraalCompilerTest#test(String, Object...)} where the
     * test modifies the state of the argument (e.g., updates a field).
     */
    @FunctionalInterface
    public interface ArgSupplier extends Supplier<Object> {
    }

    /**
     * Convenience method for using an {@link ArgSupplier} lambda in a varargs list.
     */
    public static Object supply(ArgSupplier supplier) {
        return supplier;
    }

<<<<<<< HEAD
    protected final void test(ResolvedJavaMethod method, Object receiver, Object... args) {
        test(GLOBAL, method, receiver, args);
    }

    protected void test(OptionValues options, ResolvedJavaMethod method, Object receiver, Object... args) {
=======
    protected Result test(ResolvedJavaMethod method, Object receiver, Object... args) {
>>>>>>> d9930124
        Result expect = executeExpected(method, receiver, args);
        if (getCodeCache() != null) {
            testAgainstExpected(method, expect, receiver, args);
        }
<<<<<<< HEAD
        testAgainstExpected(options, method, expect, receiver, args);
=======
        return expect;
>>>>>>> d9930124
    }

    /**
     * Process a given set of arguments, converting any {@link ArgSupplier} argument to the argument
     * it supplies.
     */
    protected Object[] applyArgSuppliers(Object... args) {
        Object[] res = args;
        for (int i = 0; i < args.length; i++) {
            if (args[i] instanceof ArgSupplier) {
                if (res == args) {
                    res = args.clone();
                }
                res[i] = ((ArgSupplier) args[i]).get();
            }
        }
        return res;
    }

    protected final void testAgainstExpected(ResolvedJavaMethod method, Result expect, Object receiver, Object... args) {
        testAgainstExpected(GLOBAL, method, expect, Collections.<DeoptimizationReason> emptySet(), receiver, args);
    }

    protected void testAgainstExpected(ResolvedJavaMethod method, Result expect, Set<DeoptimizationReason> shouldNotDeopt, Object receiver, Object... args) {
        testAgainstExpected(GLOBAL, method, expect, shouldNotDeopt, receiver, args);
    }

    protected final void testAgainstExpected(OptionValues options, ResolvedJavaMethod method, Result expect, Object receiver, Object... args) {
        testAgainstExpected(options, method, expect, Collections.<DeoptimizationReason> emptySet(), receiver, args);
    }

    protected void testAgainstExpected(OptionValues options, ResolvedJavaMethod method, Result expect, Set<DeoptimizationReason> shouldNotDeopt, Object receiver, Object... args) {
        Result actual = executeActualCheckDeopt(options, method, shouldNotDeopt, receiver, args);
        assertEquals(expect, actual);
    }

    protected Result executeActualCheckDeopt(OptionValues options, ResolvedJavaMethod method, Set<DeoptimizationReason> shouldNotDeopt, Object receiver, Object... args) {
        Map<DeoptimizationReason, Integer> deoptCounts = new EnumMap<>(DeoptimizationReason.class);
        ProfilingInfo profile = method.getProfilingInfo();
        for (DeoptimizationReason reason : shouldNotDeopt) {
            deoptCounts.put(reason, profile.getDeoptimizationCount(reason));
        }
        Result actual = executeActual(options, method, receiver, args);
        profile = method.getProfilingInfo(); // profile can change after execution
        for (DeoptimizationReason reason : shouldNotDeopt) {
            Assert.assertEquals((int) deoptCounts.get(reason), profile.getDeoptimizationCount(reason));
        }
        return actual;
    }

    protected void assertEquals(Result expect, Result actual) {
        if (expect.exception != null) {
            Assert.assertTrue("expected " + expect.exception, actual.exception != null);
            Assert.assertEquals("Exception class", expect.exception.getClass(), actual.exception.getClass());
            Assert.assertEquals("Exception message", expect.exception.getMessage(), actual.exception.getMessage());
        } else {
            if (actual.exception != null) {
                throw new AssertionError("expected " + expect.returnValue + " but got an exception", actual.exception);
            }
            assertDeepEquals(expect.returnValue, actual.returnValue);
        }
    }

    private Map<ResolvedJavaMethod, InstalledCode> cache = new HashMap<>();

    /**
     * Gets installed code for a given method, compiling it first if necessary. The graph is parsed
     * {@link #parseEager eagerly}.
     */
    protected final InstalledCode getCode(ResolvedJavaMethod method) {
        return getCode(method, null, false, false, GLOBAL);
    }

    protected final InstalledCode getCode(ResolvedJavaMethod method, OptionValues options) {
        return getCode(method, null, false, false, options);
    }

    /**
     * Gets installed code for a given method, compiling it first if necessary.
     *
     * @param installedCodeOwner the method the compiled code will be associated with when installed
     * @param graph the graph to be compiled. If null, a graph will be obtained from
     *            {@code installedCodeOwner} via {@link #parseForCompile(ResolvedJavaMethod)}.
     */
    protected final InstalledCode getCode(ResolvedJavaMethod installedCodeOwner, StructuredGraph graph) {
        return getCode(installedCodeOwner, graph, false, false, graph == null ? GLOBAL : graph.getOptions());
    }

    /**
     * Gets installed code for a given method and graph, compiling it first if necessary.
     *
     * @param installedCodeOwner the method the compiled code will be associated with when installed
     * @param graph the graph to be compiled. If null, a graph will be obtained from
     *            {@code installedCodeOwner} via {@link #parseForCompile(ResolvedJavaMethod)}.
     * @param forceCompile specifies whether to ignore any previous code cached for the (method,
     *            key) pair
     */
    protected final InstalledCode getCode(final ResolvedJavaMethod installedCodeOwner, StructuredGraph graph, boolean forceCompile) {
        return getCode(installedCodeOwner, graph, forceCompile, false, graph == null ? GLOBAL : graph.getOptions());
    }

    /**
     * Gets installed code for a given method and graph, compiling it first if necessary.
     *
     * @param installedCodeOwner the method the compiled code will be associated with when installed
     * @param graph the graph to be compiled. If null, a graph will be obtained from
     *            {@code installedCodeOwner} via {@link #parseForCompile(ResolvedJavaMethod)}.
     * @param forceCompile specifies whether to ignore any previous code cached for the (method,
     *            key) pair
     * @param installAsDefault specifies whether to install as the default implementation
     * @param options the options that will be used in {@link #parseForCompile(ResolvedJavaMethod)}
     */
    @SuppressWarnings("try")
    protected InstalledCode getCode(final ResolvedJavaMethod installedCodeOwner, StructuredGraph graph, boolean forceCompile, boolean installAsDefault, OptionValues options) {
        if (!forceCompile) {
            InstalledCode cached = cache.get(installedCodeOwner);
            if (cached != null) {
                if (cached.isValid()) {
                    return cached;
                }
            }
        }
<<<<<<< HEAD
        final CompilationIdentifier id = getOrCreateCompilationId(installedCodeOwner, graph);

        InstalledCode installedCode = null;
        try (AllocSpy spy = AllocSpy.open(installedCodeOwner); Scope ds = Debug.scope("Compiling", new DebugDumpScope(id.toString(CompilationIdentifier.Verbosity.ID), true))) {
            final boolean printCompilation = PrintCompilation.getValue(options) && !TTY.isSuppressed();
            if (printCompilation) {
                TTY.println(String.format("@%-6s Graal %-70s %-45s %-50s ...", id, installedCodeOwner.getDeclaringClass().getName(), installedCodeOwner.getName(), installedCodeOwner.getSignature()));
            }
            long start = System.currentTimeMillis();
            CompilationResult compResult = compile(installedCodeOwner, graph, new CompilationResult(), id, options);
            if (printCompilation) {
                TTY.println(String.format("@%-6s Graal %-70s %-45s %-50s | %4dms %5dB", id, "", "", "", System.currentTimeMillis() - start, compResult.getTargetCodeSize()));
            }

            try (Scope s = Debug.scope("CodeInstall", getCodeCache(), installedCodeOwner, compResult)) {
                if (installAsDefault) {
                    installedCode = addDefaultMethod(installedCodeOwner, compResult);
                } else {
                    installedCode = addMethod(installedCodeOwner, compResult);
=======

        // loop for retrying compilation
        for (int retry = 0; retry <= BAILOUT_RETRY_LIMIT; retry++) {
            final CompilationIdentifier id = getOrCreateCompilationId(installedCodeOwner, graph);

            InstalledCode installedCode = null;
            try (AllocSpy spy = AllocSpy.open(installedCodeOwner); Scope ds = Debug.scope("Compiling", new DebugDumpScope(id.toString(CompilationIdentifier.Verbosity.ID), true))) {
                final boolean printCompilation = PrintCompilation.getValue() && !TTY.isSuppressed();
                if (printCompilation) {
                    TTY.println(String.format("@%-6s Graal %-70s %-45s %-50s ...", id, installedCodeOwner.getDeclaringClass().getName(), installedCodeOwner.getName(),
                                    installedCodeOwner.getSignature()));
>>>>>>> d9930124
                }
                long start = System.currentTimeMillis();
                CompilationResult compResult = compile(installedCodeOwner, graph, id);
                if (printCompilation) {
                    TTY.println(String.format("@%-6s Graal %-70s %-45s %-50s | %4dms %5dB", id, "", "", "", System.currentTimeMillis() - start, compResult.getTargetCodeSize()));
                }

                try (Scope s = Debug.scope("CodeInstall", getCodeCache(), installedCodeOwner, compResult)) {
                    try {
                        if (installDefault) {
                            installedCode = addDefaultMethod(installedCodeOwner, compResult);
                        } else {
                            installedCode = addMethod(installedCodeOwner, compResult);
                        }
                        if (installedCode == null) {
                            throw new GraalError("Could not install code for " + installedCodeOwner.format("%H.%n(%p)"));
                        }
                    } catch (BailoutException e) {
                        if (retry <= BAILOUT_RETRY_LIMIT && graph == null && !e.isPermanent()) {
                            // retry (if there is no predefined graph)
                            TTY.println(String.format("Restart compilation %s (%s) due to a non-permanent bailout!", installedCodeOwner, id));
                            continue;
                        }
                        throw e;
                    }
                } catch (Throwable e) {
                    throw Debug.handle(e);
                }
            } catch (Throwable e) {
                throw Debug.handle(e);
            }

            if (!forceCompile) {
                cache.put(installedCodeOwner, installedCode);
            }
            return installedCode;
        }
        throw GraalError.shouldNotReachHere();
    }

    /**
     * Used to produce a graph for a method about to be compiled by
     * {@link #compile(ResolvedJavaMethod, StructuredGraph)} if the second parameter to that method
     * is null.
     *
     * The default implementation in {@link GraalCompilerTest} is to call {@link #parseEager}.
     */
    protected StructuredGraph parseForCompile(ResolvedJavaMethod method, OptionValues options) {
        return parseEager(method, AllowAssumptions.YES, getCompilationId(method), options);
    }

    protected final StructuredGraph parseForCompile(ResolvedJavaMethod method) {
        return parseEager(method, AllowAssumptions.YES, getCompilationId(method), GLOBAL);
    }

    protected StructuredGraph parseForCompile(ResolvedJavaMethod method, CompilationIdentifier compilationId, OptionValues options) {
        return parseEager(method, AllowAssumptions.YES, compilationId, options);
    }

    /**
     * Compiles a given method.
     *
     * @param installedCodeOwner the method the compiled code will be associated with when installed
     * @param graph the graph to be compiled for {@code installedCodeOwner}. If null, a graph will
     *            be obtained from {@code installedCodeOwner} via
     *            {@link #parseForCompile(ResolvedJavaMethod)}.
     */
    protected final CompilationResult compile(ResolvedJavaMethod installedCodeOwner, StructuredGraph graph) {
        return compile(installedCodeOwner, graph, new CompilationResult(), getOrCreateCompilationId(installedCodeOwner, graph), GLOBAL);
    }

    protected final CompilationResult compile(ResolvedJavaMethod installedCodeOwner, StructuredGraph graph, CompilationIdentifier compilationId) {
        return compile(installedCodeOwner, graph, new CompilationResult(), compilationId, GLOBAL);
    }

    protected final CompilationResult compile(ResolvedJavaMethod installedCodeOwner, StructuredGraph graph, OptionValues options) {
        return compile(installedCodeOwner, graph, new CompilationResult(), getOrCreateCompilationId(installedCodeOwner, graph), options);
    }

    /**
     * Compiles a given method.
     *
     * @param installedCodeOwner the method the compiled code will be associated with when installed
     * @param graph the graph to be compiled for {@code installedCodeOwner}. If null, a graph will
     *            be obtained from {@code installedCodeOwner} via
     *            {@link #parseForCompile(ResolvedJavaMethod)}.
     * @param compilationId
     */
    @SuppressWarnings("try")
    protected CompilationResult compile(ResolvedJavaMethod installedCodeOwner, StructuredGraph graph, CompilationResult compilationResult, CompilationIdentifier compilationId, OptionValues options) {
        StructuredGraph graphToCompile = graph == null ? parseForCompile(installedCodeOwner, compilationId, options) : graph;
        lastCompiledGraph = graphToCompile;
        try (Scope s = Debug.scope("Compile", graphToCompile)) {
            assert options != null;
            Request<CompilationResult> request = new Request<>(graphToCompile, installedCodeOwner, getProviders(), getBackend(), getDefaultGraphBuilderSuite(), OptimisticOptimizations.ALL,
                            graphToCompile.getProfilingInfo(), createSuites(options), createLIRSuites(options), compilationResult, CompilationResultBuilderFactory.Default);
            return GraalCompiler.compile(request);
        } catch (Throwable e) {
            throw Debug.handle(e);
        }
    }

    protected StructuredGraph lastCompiledGraph;

    protected SpeculationLog getSpeculationLog() {
        return null;
    }

    protected InstalledCode addMethod(final ResolvedJavaMethod method, final CompilationResult compilationResult) {
        return backend.addInstalledCode(method, null, compilationResult);
    }

    protected InstalledCode addDefaultMethod(final ResolvedJavaMethod method, final CompilationResult compilationResult) {
        return backend.createDefaultInstalledCode(method, compilationResult);
    }

    private final Map<ResolvedJavaMethod, Method> methodMap = new HashMap<>();

    /**
     * Converts a reflection {@link Method} to a {@link ResolvedJavaMethod}.
     */
    protected ResolvedJavaMethod asResolvedJavaMethod(Method method) {
        ResolvedJavaMethod javaMethod = getMetaAccess().lookupJavaMethod(method);
        methodMap.put(javaMethod, method);
        return javaMethod;
    }

    protected ResolvedJavaMethod getResolvedJavaMethod(String methodName) {
        return asResolvedJavaMethod(getMethod(methodName));
    }

    protected ResolvedJavaMethod getResolvedJavaMethod(Class<?> clazz, String methodName) {
        return asResolvedJavaMethod(getMethod(clazz, methodName));
    }

    protected ResolvedJavaMethod getResolvedJavaMethod(Class<?> clazz, String methodName, Class<?>... parameterTypes) {
        return asResolvedJavaMethod(getMethod(clazz, methodName, parameterTypes));
    }

    /**
     * Gets the reflection {@link Method} from which a given {@link ResolvedJavaMethod} was created
     * or null if {@code javaMethod} does not correspond to a reflection method.
     */
    protected Method lookupMethod(ResolvedJavaMethod javaMethod) {
        return methodMap.get(javaMethod);
    }

    protected Object invoke(ResolvedJavaMethod javaMethod, Object receiver, Object... args) throws IllegalAccessException, IllegalArgumentException, InvocationTargetException {
        Method method = lookupMethod(javaMethod);
        Assert.assertTrue(method != null);
        if (!method.isAccessible()) {
            method.setAccessible(true);
        }
        return method.invoke(receiver, applyArgSuppliers(args));
    }

    /**
     * Parses a Java method in {@linkplain GraphBuilderConfiguration#getDefault default} mode to
     * produce a graph.
     *
     * @param methodName the name of the method in {@code this.getClass()} to be parsed
     * @param allowAssumptions specifies if {@link Assumption}s can be made compiling the graph
     */
    protected final StructuredGraph parseProfiled(String methodName, AllowAssumptions allowAssumptions) {
        return parseProfiled(getResolvedJavaMethod(methodName), allowAssumptions);
    }

    /**
     * Parses a Java method in {@linkplain GraphBuilderConfiguration#getDefault default} mode to
     * produce a graph.
     *
     * @param method the method to be parsed
     * @param allowAssumptions specifies if {@link Assumption}s can be made compiling the graph
     */
    protected final StructuredGraph parseProfiled(ResolvedJavaMethod method, AllowAssumptions allowAssumptions) {
        return parse1(method, getDefaultGraphBuilderSuite(), allowAssumptions, getCompilationId(method), GLOBAL);
    }

    /**
     * Parses a Java method with {@linkplain GraphBuilderConfiguration#withEagerResolving(boolean)}
     * set to true to produce a graph.
     *
     * @param methodName the name of the method in {@code this.getClass()} to be parsed
     * @param allowAssumptions specifies if {@link Assumption}s can be made compiling the graph
     */
    protected final StructuredGraph parseEager(String methodName, AllowAssumptions allowAssumptions) {
        return parseEager(getResolvedJavaMethod(methodName), allowAssumptions, GLOBAL);
    }

    /**
     * Parses a Java method with {@linkplain GraphBuilderConfiguration#withEagerResolving(boolean)}
     * set to true to produce a graph.
     *
     * @param methodName the name of the method in {@code this.getClass()} to be parsed
     * @param allowAssumptions specifies if {@link Assumption}s can be made compiling the graph
     * @param options the option values to be used when compiling the graph
     */
    protected final StructuredGraph parseEager(String methodName, AllowAssumptions allowAssumptions, OptionValues options) {
        return parseEager(getResolvedJavaMethod(methodName), allowAssumptions, options);
    }

    /**
     * Parses a Java method with {@linkplain GraphBuilderConfiguration#withEagerResolving(boolean)}
     * set to true to produce a graph.
     *
     * @param method the method to be parsed
     * @param allowAssumptions specifies if {@link Assumption}s can be made compiling the graph
     */
    protected final StructuredGraph parseEager(ResolvedJavaMethod method, AllowAssumptions allowAssumptions) {
        return parseEager(method, allowAssumptions, getCompilationId(method), GLOBAL);
    }

    /**
     * Parses a Java method with {@linkplain GraphBuilderConfiguration#withEagerResolving(boolean)}
     * set to true to produce a graph.
     *
     * @param method the method to be parsed
     * @param allowAssumptions specifies if {@link Assumption}s can be made compiling the graph
     * @param options the option values to be used when compiling the graph
     */
    protected final StructuredGraph parseEager(ResolvedJavaMethod method, AllowAssumptions allowAssumptions, OptionValues options) {
        return parseEager(method, allowAssumptions, getCompilationId(method), options);
    }

    /**
     * Parses a Java method with {@linkplain GraphBuilderConfiguration#withEagerResolving(boolean)}
     * set to true to produce a graph.
     *
     * @param method the method to be parsed
     * @param allowAssumptions specifies if {@link Assumption}s can be made compiling the graph
     * @param compilationId the compilation identifier to be associated with the graph
     * @param options the option values to be used when compiling the graph
     */
    protected StructuredGraph parseEager(ResolvedJavaMethod method, AllowAssumptions allowAssumptions, CompilationIdentifier compilationId, OptionValues options) {
        return parse1(method, getCustomGraphBuilderSuite(GraphBuilderConfiguration.getDefault(getDefaultGraphBuilderPlugins()).withEagerResolving(true)), allowAssumptions, compilationId, options);
    }

    /**
     * Parses a Java method using {@linkplain GraphBuilderConfiguration#withFullInfopoints(boolean)
     * full debug} set to true to produce a graph.
     *
     * @param method the method to be parsed
     * @param allowAssumptions specifies if {@link Assumption}s can be made compiling the graph
     */
    protected StructuredGraph parseDebug(ResolvedJavaMethod method, AllowAssumptions allowAssumptions) {
        return parse1(method, getCustomGraphBuilderSuite(GraphBuilderConfiguration.getDefault(getDefaultGraphBuilderPlugins()).withFullInfopoints(true)), allowAssumptions, getCompilationId(method),
                        GLOBAL);
    }

    @SuppressWarnings("try")
    private StructuredGraph parse1(ResolvedJavaMethod javaMethod, PhaseSuite<HighTierContext> graphBuilderSuite, AllowAssumptions allowAssumptions, CompilationIdentifier compilationId,
                    OptionValues options) {
        assert javaMethod.getAnnotation(Test.class) == null : "shouldn't parse method with @Test annotation: " + javaMethod;
        StructuredGraph graph = new StructuredGraph.Builder(allowAssumptions).method(javaMethod).speculationLog(getSpeculationLog()).useProfilingInfo(true).compilationId(
                        compilationId).options(options).build();
        try (Scope ds = Debug.scope("Parsing", javaMethod, graph)) {
            graphBuilderSuite.apply(graph, getDefaultHighTierContext());
            return graph;
        } catch (Throwable e) {
            throw Debug.handle(e);
        }
    }

    protected Plugins getDefaultGraphBuilderPlugins() {
        PhaseSuite<HighTierContext> suite = backend.getSuites().getDefaultGraphBuilderSuite();
        Plugins defaultPlugins = ((GraphBuilderPhase) suite.findPhase(GraphBuilderPhase.class).previous()).getGraphBuilderConfig().getPlugins();
        // defensive copying
        return new Plugins(defaultPlugins);
    }

    protected PhaseSuite<HighTierContext> getDefaultGraphBuilderSuite() {
        // defensive copying
        return backend.getSuites().getDefaultGraphBuilderSuite().copy();
    }

    protected PhaseSuite<HighTierContext> getCustomGraphBuilderSuite(GraphBuilderConfiguration gbConf) {
        PhaseSuite<HighTierContext> suite = getDefaultGraphBuilderSuite();
        ListIterator<BasePhase<? super HighTierContext>> iterator = suite.findPhase(GraphBuilderPhase.class);
        GraphBuilderConfiguration gbConfCopy = editGraphBuilderConfiguration(gbConf.copy());
        iterator.remove();
        iterator.add(new GraphBuilderPhase(gbConfCopy));
        return suite;
    }

    protected GraphBuilderConfiguration editGraphBuilderConfiguration(GraphBuilderConfiguration conf) {
        InvocationPlugins invocationPlugins = conf.getPlugins().getInvocationPlugins();
        invocationPlugins.register(new InvocationPlugin() {
            @Override
            public boolean apply(GraphBuilderContext b, ResolvedJavaMethod targetMethod, Receiver receiver) {
                b.add(new BreakpointNode());
                return true;
            }
        }, GraalCompilerTest.class, "breakpoint");
        invocationPlugins.register(new InvocationPlugin() {
            @Override
            public boolean apply(GraphBuilderContext b, ResolvedJavaMethod targetMethod, Receiver receiver, ValueNode arg0) {
                b.add(new BreakpointNode(arg0));
                return true;
            }
        }, GraalCompilerTest.class, "breakpoint", int.class);
        invocationPlugins.register(new InvocationPlugin() {
            @Override
            public boolean apply(GraphBuilderContext b, ResolvedJavaMethod targetMethod, Receiver receiver) {
                b.add(new NotOptimizedNode());
                return true;
            }
        }, GraalCompilerTest.class, "shouldBeOptimizedAway");

        conf.getPlugins().prependInlineInvokePlugin(new InlineInvokePlugin() {

            @Override
            public InlineInfo shouldInlineInvoke(GraphBuilderContext b, ResolvedJavaMethod method, ValueNode[] args) {
                BytecodeParserNeverInline neverInline = method.getAnnotation(BytecodeParserNeverInline.class);
                if (neverInline != null) {
                    return neverInline.invokeWithException() ? DO_NOT_INLINE_WITH_EXCEPTION : DO_NOT_INLINE_NO_EXCEPTION;
                }
                if (method.getAnnotation(BytecodeParserForceInline.class) != null) {
                    return InlineInfo.createStandardInlineInfo(method);
                }
                return bytecodeParserShouldInlineInvoke(b, method, args);
            }
        });
        return conf;
    }

    /**
     * Supplements {@link BytecodeParserForceInline} and {@link BytecodeParserNeverInline} in terms
     * of allowing a test to influence the inlining decision made during bytecode parsing.
     *
     * @see InlineInvokePlugin#shouldInlineInvoke(GraphBuilderContext, ResolvedJavaMethod,
     *      ValueNode[])
     */
    @SuppressWarnings("unused")
    protected InlineInvokePlugin.InlineInfo bytecodeParserShouldInlineInvoke(GraphBuilderContext b, ResolvedJavaMethod method, ValueNode[] args) {
        return null;
    }

    @NodeInfo
    public static class NotOptimizedNode extends FixedWithNextNode {
        private static final NodeClass<NotOptimizedNode> TYPE = NodeClass.create(NotOptimizedNode.class);

        protected NotOptimizedNode() {
            super(TYPE, StampFactory.forVoid());
        }

    }

    protected Replacements getReplacements() {
        return getProviders().getReplacements();
    }

    /**
     * Inject a probability for a branch condition into the profiling information of this test case.
     *
     * @param p the probability that cond is true
     * @param cond the condition of the branch
     * @return cond
     */
    protected static boolean branchProbability(double p, boolean cond) {
        return GraalDirectives.injectBranchProbability(p, cond);
    }

    /**
     * Inject an iteration count for a loop condition into the profiling information of this test
     * case.
     *
     * @param i the iteration count of the loop
     * @param cond the condition of the loop
     * @return cond
     */
    protected static boolean iterationCount(double i, boolean cond) {
        return GraalDirectives.injectIterationCount(i, cond);
    }

    /**
     * Test if the current test runs on the given platform. The name must match the name given in
     * the {@link Architecture#getName()}.
     *
     * @param name The name to test
     * @return true if we run on the architecture given by name
     */
    protected boolean isArchitecture(String name) {
        return name.equals(backend.getTarget().arch.getName());
    }

    /**
     * This method should be called in "timeout" tests which JUnit runs in a different thread.
     */
    public static void initializeForTimeout() {
        // timeout tests run in a separate thread which needs the DebugEnvironment to be
        // initialized
        DebugEnvironment.ensureInitialized();
    }
}<|MERGE_RESOLUTION|>--- conflicted
+++ resolved
@@ -131,11 +131,8 @@
 import jdk.vm.ci.meta.ResolvedJavaMethod;
 import jdk.vm.ci.meta.ResolvedJavaType;
 import jdk.vm.ci.meta.SpeculationLog;
-<<<<<<< HEAD
 import jdk.vm.ci.meta.Assumptions.Assumption;
-=======
 import jdk.vm.ci.services.Services;
->>>>>>> d9930124
 
 /**
  * Base class for Graal compiler unit tests.
@@ -741,23 +738,15 @@
         return applyArgSuppliers(executeArgs);
     }
 
-<<<<<<< HEAD
     protected final void test(String name, Object... args) {
         test(GLOBAL, name, args);
     }
 
-    protected final void test(OptionValues options, String name, Object... args) {
+    protected final Result test(OptionValues options, String name, Object... args) {
         try {
             ResolvedJavaMethod method = getResolvedJavaMethod(name);
             Object receiver = method.isStatic() ? null : this;
-            test(options, method, receiver, args);
-=======
-    protected Result test(String name, Object... args) {
-        try {
-            ResolvedJavaMethod method = getResolvedJavaMethod(name);
-            Object receiver = method.isStatic() ? null : this;
-            return test(method, receiver, args);
->>>>>>> d9930124
+            return test(options, method, receiver, args);
         } catch (AssumptionViolatedException e) {
             // Suppress so that subsequent calls to this method within the
             // same Junit @Test annotated method can proceed.
@@ -781,24 +770,16 @@
         return supplier;
     }
 
-<<<<<<< HEAD
-    protected final void test(ResolvedJavaMethod method, Object receiver, Object... args) {
-        test(GLOBAL, method, receiver, args);
-    }
-
-    protected void test(OptionValues options, ResolvedJavaMethod method, Object receiver, Object... args) {
-=======
     protected Result test(ResolvedJavaMethod method, Object receiver, Object... args) {
->>>>>>> d9930124
+        return test(GLOBAL, method, receiver, args);
+    }
+
+    protected Result test(OptionValues options, ResolvedJavaMethod method, Object receiver, Object... args) {
         Result expect = executeExpected(method, receiver, args);
         if (getCodeCache() != null) {
-            testAgainstExpected(method, expect, receiver, args);
-        }
-<<<<<<< HEAD
-        testAgainstExpected(options, method, expect, receiver, args);
-=======
+            testAgainstExpected(options, method, expect, receiver, args);
+        }
         return expect;
->>>>>>> d9930124
     }
 
     /**
@@ -921,49 +902,26 @@
                 }
             }
         }
-<<<<<<< HEAD
-        final CompilationIdentifier id = getOrCreateCompilationId(installedCodeOwner, graph);
-
-        InstalledCode installedCode = null;
-        try (AllocSpy spy = AllocSpy.open(installedCodeOwner); Scope ds = Debug.scope("Compiling", new DebugDumpScope(id.toString(CompilationIdentifier.Verbosity.ID), true))) {
-            final boolean printCompilation = PrintCompilation.getValue(options) && !TTY.isSuppressed();
-            if (printCompilation) {
-                TTY.println(String.format("@%-6s Graal %-70s %-45s %-50s ...", id, installedCodeOwner.getDeclaringClass().getName(), installedCodeOwner.getName(), installedCodeOwner.getSignature()));
-            }
-            long start = System.currentTimeMillis();
-            CompilationResult compResult = compile(installedCodeOwner, graph, new CompilationResult(), id, options);
-            if (printCompilation) {
-                TTY.println(String.format("@%-6s Graal %-70s %-45s %-50s | %4dms %5dB", id, "", "", "", System.currentTimeMillis() - start, compResult.getTargetCodeSize()));
-            }
-
-            try (Scope s = Debug.scope("CodeInstall", getCodeCache(), installedCodeOwner, compResult)) {
-                if (installAsDefault) {
-                    installedCode = addDefaultMethod(installedCodeOwner, compResult);
-                } else {
-                    installedCode = addMethod(installedCodeOwner, compResult);
-=======
-
         // loop for retrying compilation
         for (int retry = 0; retry <= BAILOUT_RETRY_LIMIT; retry++) {
             final CompilationIdentifier id = getOrCreateCompilationId(installedCodeOwner, graph);
 
             InstalledCode installedCode = null;
             try (AllocSpy spy = AllocSpy.open(installedCodeOwner); Scope ds = Debug.scope("Compiling", new DebugDumpScope(id.toString(CompilationIdentifier.Verbosity.ID), true))) {
-                final boolean printCompilation = PrintCompilation.getValue() && !TTY.isSuppressed();
+                final boolean printCompilation = PrintCompilation.getValue(options) && !TTY.isSuppressed();
                 if (printCompilation) {
                     TTY.println(String.format("@%-6s Graal %-70s %-45s %-50s ...", id, installedCodeOwner.getDeclaringClass().getName(), installedCodeOwner.getName(),
                                     installedCodeOwner.getSignature()));
->>>>>>> d9930124
                 }
                 long start = System.currentTimeMillis();
-                CompilationResult compResult = compile(installedCodeOwner, graph, id);
+                CompilationResult compResult = compile(installedCodeOwner, graph, new CompilationResult(), id, options);
                 if (printCompilation) {
                     TTY.println(String.format("@%-6s Graal %-70s %-45s %-50s | %4dms %5dB", id, "", "", "", System.currentTimeMillis() - start, compResult.getTargetCodeSize()));
                 }
 
                 try (Scope s = Debug.scope("CodeInstall", getCodeCache(), installedCodeOwner, compResult)) {
                     try {
-                        if (installDefault) {
+                        if (installAsDefault) {
                             installedCode = addDefaultMethod(installedCodeOwner, compResult);
                         } else {
                             installedCode = addMethod(installedCodeOwner, compResult);
