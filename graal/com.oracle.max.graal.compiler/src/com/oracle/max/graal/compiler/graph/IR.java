/*
 * Copyright (c) 2009, 2011, Oracle and/or its affiliates. All rights reserved.
 * DO NOT ALTER OR REMOVE COPYRIGHT NOTICES OR THIS FILE HEADER.
 *
 * This code is free software; you can redistribute it and/or modify it
 * under the terms of the GNU General Public License version 2 only, as
 * published by the Free Software Foundation.
 *
 * This code is distributed in the hope that it will be useful, but WITHOUT
 * ANY WARRANTY; without even the implied warranty of MERCHANTABILITY or
 * FITNESS FOR A PARTICULAR PURPOSE.  See the GNU General Public License
 * version 2 for more details (a copy is included in the LICENSE file that
 * accompanied this code).
 *
 * You should have received a copy of the GNU General Public License version
 * 2 along with this work; if not, write to the Free Software Foundation,
 * Inc., 51 Franklin St, Fifth Floor, Boston, MA 02110-1301 USA.
 *
 * Please contact Oracle, 500 Oracle Parkway, Redwood Shores, CA 94065 USA
 * or visit www.oracle.com if you need additional information or have any
 * questions.
 */
package com.oracle.max.graal.compiler.graph;

import java.util.*;

import com.oracle.max.graal.compiler.*;
import com.oracle.max.graal.compiler.ir.*;
import com.oracle.max.graal.compiler.lir.*;
import com.oracle.max.graal.compiler.observer.*;
import com.oracle.max.graal.compiler.phases.*;
import com.oracle.max.graal.compiler.schedule.*;
import com.oracle.max.graal.compiler.value.*;
import com.oracle.max.graal.graph.*;

/**
 * This class implements the overall container for the HIR (high-level IR) graph
 * and directs its construction, optimization, and finalization.
 */
public class IR {

    /**
     * The compilation associated with this IR.
     */
    public final GraalCompilation compilation;

    /**
     * The start block of this IR.
     */
    public LIRBlock startBlock;

    /**
     * The linear-scan ordered list of blocks.
     */
    private List<LIRBlock> orderedBlocks;

    /**
     * Creates a new IR instance for the specified compilation.
     * @param compilation the compilation
     */
    public IR(GraalCompilation compilation) {
        this.compilation = compilation;
    }

    public Map<Node, LIRBlock> valueToBlock;

    /**
     * Builds the graph, optimizes it, and computes the linear scan block order.
     */
    public void build() {
<<<<<<< HEAD
        if (GraalOptions.PrintTimers) {
            GraalTimers.HIR_CREATE.start();
        }

        new GraphBuilderPhase(compilation, compilation.method, true).apply(compilation.graph);
        verifyAndPrint("After graph building");
//        new DuplicationPhase().apply(compilation.graph);
=======
        new GraphBuilderPhase(compilation, compilation.method, false, false).apply(compilation.graph);
        new DuplicationPhase().apply(compilation.graph);
>>>>>>> 9151187c
        new DeadCodeEliminationPhase().apply(compilation.graph);
        verifyAndPrint("After dead code elimination");

        if (GraalOptions.Inline) {
            new InliningPhase(compilation, this, GraalOptions.TraceInlining).apply(compilation.graph);
        }

        if (GraalOptions.Time) {
            GraalTimers.COMPUTE_LINEAR_SCAN_ORDER.start();
        }

        Graph graph = compilation.graph;

        if (GraalOptions.OptCanonicalizer) {
            new CanonicalizerPhase().apply(graph);
<<<<<<< HEAD
            new DeadCodeEliminationPhase().apply(compilation.graph);
            verifyAndPrint("After Canonicalization");
=======
            printGraph("After Canonicalization", graph);
>>>>>>> 9151187c
        }

        new SplitCriticalEdgesPhase().apply(graph);

        Schedule schedule = new Schedule();
        schedule.apply(graph);


        List<Block> blocks = schedule.getBlocks();
        List<LIRBlock> lirBlocks = new ArrayList<LIRBlock>();
        Map<Block, LIRBlock> map = new HashMap<Block, LIRBlock>();
        for (Block b : blocks) {
            LIRBlock block = new LIRBlock(b.blockID());
            map.put(b, block);
            block.setInstructions(b.getInstructions());
            block.setLinearScanNumber(b.blockID());

            block.setFirstInstruction(b.firstNode());
            block.setLastInstruction(b.lastNode());
            lirBlocks.add(block);
        }

        for (Block b : blocks) {
            for (Block succ : b.getSuccessors()) {
                map.get(b).blockSuccessors().add(map.get(succ));
            }

            for (Block pred : b.getPredecessors()) {
                map.get(b).blockPredecessors().add(map.get(pred));
            }
        }

        orderedBlocks = lirBlocks;
        valueToBlock = new HashMap<Node, LIRBlock>();
        for (LIRBlock b : orderedBlocks) {
            for (Node i : b.getInstructions()) {
                valueToBlock.put(i, b);
            }
        }
        startBlock = lirBlocks.get(0);
        assert startBlock != null;
        assert startBlock.blockPredecessors().size() == 0;

        ComputeLinearScanOrder clso = new ComputeLinearScanOrder(lirBlocks.size(), startBlock);
        orderedBlocks = clso.linearScanOrder();
        this.compilation.stats.loopCount = clso.numLoops();

        int z = 0;
        for (LIRBlock b : orderedBlocks) {
            b.setLinearScanNumber(z++);
        }

        printGraph("After linear scan order", compilation.graph);

        if (GraalOptions.Time) {
            GraalTimers.COMPUTE_LINEAR_SCAN_ORDER.stop();
        }
    }

    /**
     * Gets the linear scan ordering of blocks as a list.
     * @return the blocks in linear scan order
     */
    public List<LIRBlock> linearScanOrder() {
        return orderedBlocks;
    }

    public void printGraph(String phase, Graph graph) {
        if (compilation.compiler.isObserved()) {
            compilation.compiler.fireCompilationEvent(new CompilationEvent(compilation, phase, graph, true, false));
        }
    }

    public int numLoops() {
        return compilation.stats.loopCount;
    }

    /**
     * Gets the maximum number of locks in the graph's frame states.
     */
    public final int maxLocks() {
        int maxLocks = 0;
        for (Node node : compilation.graph.getNodes()) {
            if (node instanceof FrameState) {
                FrameState current = (FrameState) node;
                int lockCount = 0;
                while (current != null) {
                    lockCount += current.locksSize();
                    current = current.outerFrameState();
                }
                if (lockCount > maxLocks) {
                    maxLocks = lockCount;
                }
            }
        }
        return maxLocks;
    }

    public Instruction getHIRStartBlock() {
        return (Instruction) compilation.graph.start().successors().get(0);
    }
}<|MERGE_RESOLUTION|>--- conflicted
+++ resolved
@@ -68,20 +68,9 @@
      * Builds the graph, optimizes it, and computes the linear scan block order.
      */
     public void build() {
-<<<<<<< HEAD
-        if (GraalOptions.PrintTimers) {
-            GraalTimers.HIR_CREATE.start();
-        }
-
-        new GraphBuilderPhase(compilation, compilation.method, true).apply(compilation.graph);
-        verifyAndPrint("After graph building");
-//        new DuplicationPhase().apply(compilation.graph);
-=======
         new GraphBuilderPhase(compilation, compilation.method, false, false).apply(compilation.graph);
         new DuplicationPhase().apply(compilation.graph);
->>>>>>> 9151187c
         new DeadCodeEliminationPhase().apply(compilation.graph);
-        verifyAndPrint("After dead code elimination");
 
         if (GraalOptions.Inline) {
             new InliningPhase(compilation, this, GraalOptions.TraceInlining).apply(compilation.graph);
@@ -95,12 +84,7 @@
 
         if (GraalOptions.OptCanonicalizer) {
             new CanonicalizerPhase().apply(graph);
-<<<<<<< HEAD
-            new DeadCodeEliminationPhase().apply(compilation.graph);
-            verifyAndPrint("After Canonicalization");
-=======
             printGraph("After Canonicalization", graph);
->>>>>>> 9151187c
         }
 
         new SplitCriticalEdgesPhase().apply(graph);
