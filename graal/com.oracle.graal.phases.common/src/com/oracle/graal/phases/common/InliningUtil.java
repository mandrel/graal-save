--- conflicted
+++ resolved
@@ -42,11 +42,8 @@
 import com.oracle.graal.nodes.type.*;
 import com.oracle.graal.nodes.util.*;
 import com.oracle.graal.phases.*;
-<<<<<<< HEAD
+import com.oracle.graal.phases.tiers.*;
 import com.oracle.graal.phases.common.InliningPhase.InliningData;
-=======
-import com.oracle.graal.phases.tiers.*;
->>>>>>> 15ba0828
 
 public class InliningUtil {
 
@@ -278,9 +275,8 @@
             return invoke;
         }
 
-<<<<<<< HEAD
         protected static void inline(Invoke invoke, ResolvedJavaMethod concrete, InlineableElement inlineable, Assumptions assumptions, boolean receiverNullCheck) {
-            StructuredGraph graph = (StructuredGraph) invoke.asNode().graph();
+            StructuredGraph graph = invoke.asNode().graph();
             if (inlineable instanceof StructuredGraph) {
                 StructuredGraph calleeGraph = (StructuredGraph) inlineable;
                 InliningUtil.inline(invoke, calleeGraph, receiverNullCheck);
@@ -292,12 +288,6 @@
                 assert inlineable instanceof InlineableMacroNode;
 
                 Class<? extends FixedWithNextNode> macroNodeClass = ((InlineableMacroNode) inlineable).getMacroNodeClass();
-=======
-        protected static void inline(Invoke invoke, ResolvedJavaMethod concrete, InliningCallback callback, Replacements replacements, Assumptions assumptions, boolean receiverNullCheck) {
-            Class<? extends FixedWithNextNode> macroNodeClass = getMacroNodeClass(replacements, concrete);
-            StructuredGraph graph = invoke.asNode().graph();
-            if (macroNodeClass != null) {
->>>>>>> 15ba0828
                 if (((MethodCallTargetNode) invoke.callTarget()).targetMethod() != concrete) {
                     assert ((MethodCallTargetNode) invoke.callTarget()).invokeKind() != InvokeKind.Static;
                     InliningUtil.replaceInvokeCallTarget(invoke, graph, InvokeKind.Special, concrete);
@@ -492,21 +482,14 @@
      */
     private static class MultiTypeGuardInlineInfo extends AbstractInlineInfo {
 
-<<<<<<< HEAD
         private final List<ResolvedJavaMethod> concretes;
         private final double[] methodProbabilities;
         private final double maximumMethodProbability;
+        private final ArrayList<Integer> typesToConcretes;
         private final ArrayList<ProfiledType> ptypes;
-        private final int[] typesToConcretes;
+        private final ArrayList<Double> concretesProbabilities;
         private final double notRecordedTypeProbability;
         private final InlineableElement[] inlineableElements;
-=======
-        public final List<ResolvedJavaMethod> concretes;
-        public final ArrayList<ProfiledType> ptypes;
-        public final ArrayList<Integer> typesToConcretes;
-        public final double notRecordedTypeProbability;
-        private final ArrayList<Double> concretesProbabilities;
->>>>>>> 15ba0828
 
         public MultiTypeGuardInlineInfo(Invoke invoke, ArrayList<ResolvedJavaMethod> concretes, ArrayList<Double> concretesProbabilities, ArrayList<ProfiledType> ptypes,
                         ArrayList<Integer> typesToConcretes, double notRecordedTypeProbability) {
@@ -581,15 +564,9 @@
             // receiver null check must be the first node
             InliningUtil.receiverNullCheck(invoke);
             if (hasSingleMethod()) {
-<<<<<<< HEAD
                 inlineSingleMethod(graph(), assumptions);
             } else {
                 inlineMultipleMethods(graph(), assumptions);
-=======
-                inlineSingleMethod(graph, callback, replacements, assumptions, runtime);
-            } else {
-                inlineMultipleMethods(graph, callback, replacements, assumptions, runtime);
->>>>>>> 15ba0828
             }
         }
 
@@ -601,11 +578,7 @@
             return notRecordedTypeProbability > 0;
         }
 
-<<<<<<< HEAD
         private void inlineMultipleMethods(StructuredGraph graph, Assumptions assumptions) {
-=======
-        private void inlineMultipleMethods(StructuredGraph graph, InliningCallback callback, Replacements replacements, Assumptions assumptions, MetaAccessProvider runtime) {
->>>>>>> 15ba0828
             int numberOfMethods = concretes.size();
             FixedNode continuation = invoke.next();
 
@@ -752,13 +725,8 @@
             return result;
         }
 
-<<<<<<< HEAD
         private void inlineSingleMethod(StructuredGraph graph, Assumptions assumptions) {
             assert concretes.size() == 1 && inlineableElements.length == 1 && ptypes.size() > 1 && !shouldFallbackToInvoke() && notRecordedTypeProbability == 0;
-=======
-        private void inlineSingleMethod(StructuredGraph graph, InliningCallback callback, Replacements replacements, Assumptions assumptions, MetaAccessProvider runtime) {
-            assert concretes.size() == 1 && ptypes.size() > 1 && !shouldFallbackToInvoke() && notRecordedTypeProbability == 0;
->>>>>>> 15ba0828
 
             AbstractBeginNode calleeEntryNode = graph.add(new BeginNode());
 
@@ -936,15 +904,9 @@
         @Override
         public void tryToDevirtualizeInvoke(MetaAccessProvider runtime, Assumptions assumptions) {
             if (hasSingleMethod()) {
-<<<<<<< HEAD
                 tryToDevirtualizeSingleMethod(graph());
             } else {
                 tryToDevirtualizeMultipleMethods(graph());
-=======
-                tryToDevirtualizeSingleMethod(graph, runtime);
-            } else {
-                tryToDevirtualizeMultipleMethods(graph, runtime);
->>>>>>> 15ba0828
             }
         }
 
@@ -1093,11 +1055,7 @@
         }
 
         // type check based inlining
-<<<<<<< HEAD
-        return getTypeCheckedInlineInfo(data, invoke, maxNumberOfMethods, replacements, caller, holder, targetMethod, optimisticOpts);
-=======
-        return getTypeCheckedInlineInfo(replacements, invoke, targetMethod, optimisticOpts);
->>>>>>> 15ba0828
+        return getTypeCheckedInlineInfo(data, invoke, maxNumberOfMethods, replacements, targetMethod, optimisticOpts);
     }
 
     private static InlineInfo getAssumptionInlineInfo(InliningData data, Invoke invoke, Replacements replacements, OptimisticOptimizations optimisticOpts, ResolvedJavaMethod concrete,
@@ -1117,21 +1075,12 @@
         return new ExactInlineInfo(invoke, targetMethod);
     }
 
-<<<<<<< HEAD
-    private static InlineInfo getTypeCheckedInlineInfo(InliningData data, Invoke invoke, int maxNumberOfMethods, Replacements replacements, ResolvedJavaMethod caller, ResolvedJavaType holder,
-                    ResolvedJavaMethod targetMethod, OptimisticOptimizations optimisticOpts) {
-        ProfilingInfo profilingInfo = caller.getProfilingInfo();
-        JavaTypeProfile typeProfile = profilingInfo.getTypeProfile(invoke.bci());
-        if (typeProfile == null) {
-=======
-    private static InlineInfo getTypeCheckedInlineInfo(Replacements replacements, Invoke invoke, ResolvedJavaMethod targetMethod, OptimisticOptimizations optimisticOpts) {
-        JavaTypeProfile typeProfile = null;
+    private static InlineInfo getTypeCheckedInlineInfo(InliningData data, Invoke invoke, int maxNumberOfMethods, Replacements replacements, ResolvedJavaMethod targetMethod, OptimisticOptimizations optimisticOpts) {
         ValueNode receiver = invoke.callTarget().arguments().get(0);
         if (receiver instanceof TypeProfileProxyNode) {
             TypeProfileProxyNode typeProfileProxyNode = (TypeProfileProxyNode) receiver;
             typeProfile = typeProfileProxyNode.getProfile();
         } else {
->>>>>>> 15ba0828
             return logNotInlinedMethodAndReturnNull(invoke, targetMethod, "no type profile exists");
         }
 
@@ -1181,6 +1130,10 @@
                 }
             }
 
+            if (concreteMethods.size() > maxNumberOfMethods) {
+                return logNotInlinedMethodAndReturnNull(invoke, targetMethod, "polymorphic call with more than %d target methods", maxNumberOfMethods);
+            }
+
             // Clear methods that fall below the threshold.
             if (notRecordedTypeProbability > 0) {
                 ArrayList<ResolvedJavaMethod> newConcreteMethods = new ArrayList<>();
@@ -1218,10 +1171,6 @@
             if (usedTypes.size() == 0) {
                 // No type left that is worth checking for.
                 return logNotInlinedMethodAndReturnNull(invoke, targetMethod, "no types remaining after filtering less frequent types (%d types previously)", ptypes.length);
-            }
-
-            if (concreteMethods.size() > maxNumberOfMethods) {
-                return logNotInlinedMethodAndReturnNull(invoke, targetMethod, "polymorphic call with more than %d target methods", maxNumberOfMethods);
             }
 
             for (ResolvedJavaMethod concrete : concreteMethods) {
