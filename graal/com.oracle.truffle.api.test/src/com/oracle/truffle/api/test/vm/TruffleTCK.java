--- conflicted
+++ resolved
@@ -22,20 +22,11 @@
  */
 package com.oracle.truffle.api.test.vm;
 
-<<<<<<< HEAD
-import java.util.*;
-
-import org.junit.*;
-
-import com.oracle.truffle.api.vm.*;
-import static org.junit.Assert.*;
-=======
 import com.oracle.truffle.api.vm.TruffleVM;
 import java.io.IOException;
 import java.util.Random;
 import static org.junit.Assert.*;
 import org.junit.Test;
->>>>>>> d4b06c60
 
 /**
  * A collection of tests that can certify language implementaiton to be complient with most recent
@@ -53,8 +44,8 @@
      * your language up, so it is ready for testing.
      * {@link TruffleVM#eval(java.lang.String, java.lang.String) Execute} any scripts you need, and
      * prepare global symbols with proper names. The symbols will then be looked up by the
-     * infastructure (using the names provided by you from methods like {@link #plusInt()}) and used
-     * for internal testing.
+     * infrastructure (using the names provided by you from methods like {@link #plusInt()}) and
+     * used for internal testing.
      *
      * @return initialized Truffle virtual machine
      * @throws java.lang.Exception thrown when the VM preparation fails
@@ -87,9 +78,7 @@
      *
      * @return name of globally exported symbol
      */
-    protected String returnsNull() { // abstract
-        return null;
-    }
+    protected abstract String returnsNull();
 
     /**
      * Name of function to add two integer values together. The symbol will be invoked with two
