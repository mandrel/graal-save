--- conflicted
+++ resolved
@@ -745,60 +745,6 @@
     @Substitute
     static String[] getSystemPackageNames() {
         return BootLoaderStaticUtils.packageNames.toArray(new String[BootLoaderStaticUtils.packageNames.size()]);
-<<<<<<< HEAD
-    }
-
-    @Substitute
-    static Package getDefinedPackage(String name) {
-        if (BootLoaderStaticUtils.packageNames.contains(name.replace('.', '/'))) {
-            Target_java_lang_Package pkg = new Target_java_lang_Package(name, null, null, null,
-                            null, null, null, null, null);
-            return SubstrateUtil.cast(pkg, Package.class);
-        } else {
-            return null;
-        }
-    }
-}
-
-final class BootLoaderStaticUtils {
-    static final Set<String> packageNames;
-
-    static {
-        final Package[] packages = new Helper().getPackages();
-        Set<String> set = new HashSet<>();
-        for (Package pkg : packages) {
-            set.add(pkg.getName());
-        }
-        packageNames = set;
-    }
-
-    static final class Helper extends ClassLoader {
-        @Override
-        protected Package[] getPackages() {
-            return super.getPackages();
-        }
-    }
-}
-
-@AutomaticFeature
-class JavaLangSubstituteFeature11 implements Feature {
-    @Override
-    public void duringSetup(final DuringSetupAccess access) {
-        if (JavaVersionUtil.JAVA_SPEC >= 11) {
-            ImageSingletons.lookup(RuntimeClassInitializationSupport.class).initializeAtBuildTime(BootLoaderStaticUtils.class, "Needed for getPackage() to work");
-        }
-    }
-}
-
-@Platforms(InternalPlatform.PLATFORM_JNI.class)
-@AutomaticFeature
-class JavaLangSubstituteFeature implements Feature {
-    @Override
-    public void duringSetup(DuringSetupAccess access) {
-        ImageSingletons.lookup(RuntimeClassInitializationSupport.class).rerunInitialization(access.findClassByName("java.io.RandomAccessFile"), "required for substitutions");
-        ImageSingletons.lookup(RuntimeClassInitializationSupport.class).rerunInitialization(access.findClassByName("java.lang.ProcessEnvironment"), "ensure runtime environment");
-=======
->>>>>>> b841c4f0
     }
 
     @Substitute
