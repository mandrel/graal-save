--- conflicted
+++ resolved
@@ -1,13 +1,8 @@
 suite = {
   "mxversion" : "5.178.0",
   "name" : "sdk",
-<<<<<<< HEAD
-  "version" : "1.0.0-rc5",
-  "release" : True,
-=======
   "version" : "1.0.0-rc6",
   "release" : False,
->>>>>>> 91bb2354
   "sourceinprojectwhitelist" : [],
   "url" : "https://github.com/oracle/graal",
   "groupId" : "org.graalvm",
