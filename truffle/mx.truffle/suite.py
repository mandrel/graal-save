--- conflicted
+++ resolved
@@ -1,13 +1,8 @@
 suite = {
   "mxversion" : "5.178.0",
   "name" : "truffle",
-<<<<<<< HEAD
-  "version": "1.0.0-rc5",
-  "release" : True,
-=======
   "version": "1.0.0-rc6",
   "release" : False,
->>>>>>> 91bb2354
   "sourceinprojectwhitelist" : [],
   "url" : "http://openjdk.java.net/projects/graal",
   "developer" : {
